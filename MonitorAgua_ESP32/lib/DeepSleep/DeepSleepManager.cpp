/**
 * @file DeepSleepManager.cpp
 * @brief Implementación de DeepSleepManager para gestión del modo Deep Sleep en ESP32.
 *
 * Este fichero contiene la implementación de la clase DeepSleepManager, que encapsula
 * las funciones necesarias para configurar y activar el modo Deep Sleep del ESP32,
 * consultar la causa de wakeup, configurar wakeup por temporizador o GPIO, y generar
 * logs mediante un callback o Serial.
 *
 * @version 1.0
 * @date 2025-10-01
 * @author Daniel Acosta - Santiago Erazo
 */

#include "DeepSleepManager.h"
#include <stdarg.h>
/**
 * @brief Constructor de la clase DeepSleepManager.
 * @param sleepInterval Intervalo total de ciclo (segundos).
 * @param activeTime Tiempo activo dentro del ciclo (segundos).
 * @param enableSerial Habilita o deshabilita la salida por Serial.
 */

// Constructor
DeepSleepManager::DeepSleepManager(uint64_t sleepInterval, uint64_t activeTime, bool enableSerial) 
    : _sleepInterval(sleepInterval), _activeTime(activeTime), _enableSerialOutput(enableSerial), _logCallback(nullptr) {
}

/**
 * @brief Inicializa el DeepSleepManager, habilitando Serial si se requiere.
 */

// Inicialización
void DeepSleepManager::begin() {
    if (_enableSerialOutput && !Serial) {
        Serial.begin(115200); ///< Inicializa la comunicación Serial a 115200 baudios
        delay(100); ///< Espera breve para asegurar el arranque del puerto
    }
    
/**
 * @brief Configura un nuevo intervalo de ciclo (activo + sleep).
 * @param seconds Duración total en segundos.
 */

    //log("=== Deep Sleep Manager Inicializado ===");
    //logf("Intervalo total: %llu segundos", _sleepInterval);
    //logf("Tiempo activo: %llu segundos", _activeTime);
    //logf("Tiempo de sleep: %llu segundos", calculateSleepTime());
}

// Configurar intervalo de sleep
void DeepSleepManager::setSleepInterval(uint64_t seconds) {
    _sleepInterval = seconds;
    //logf("Intervalo actualizado: %llu segundos", _sleepInterval);
}

/**
 * @brief Configura el tiempo activo dentro del ciclo.
 * @param seconds Tiempo en segundos.
 */

// Configurar tiempo activo
void DeepSleepManager::setActiveTime(uint64_t seconds) {
    _activeTime = seconds;
    //logf("Tiempo activo actualizado: %llu segundos", _activeTime);
}

/**
 * @brief Obtiene la causa del despertar en formato legible (string).
 * @return Cadena con la causa del despertar.
 */

// Obtener razón del despertar como string
String DeepSleepManager::getWakeupReason() {
    esp_sleep_wakeup_cause_t wakeup_reason = esp_sleep_get_wakeup_cause();
    
    switch(wakeup_reason) {
        case ESP_SLEEP_WAKEUP_TIMER:
            return "Timer RTC";
        case ESP_SLEEP_WAKEUP_EXT0:
            return "Señal externa RTC_IO";
        case ESP_SLEEP_WAKEUP_EXT1:
            return "Señal externa RTC_CNTL";
        case ESP_SLEEP_WAKEUP_TOUCHPAD:
            return "Touchpad";
        case ESP_SLEEP_WAKEUP_ULP:
            return "ULP program";
        case ESP_SLEEP_WAKEUP_GPIO:
            return "GPIO";
        case ESP_SLEEP_WAKEUP_UART:
            return "UART";
        default:
            return "Arranque normal/reset";
    }
}

/**
 * @brief Devuelve la causa de despertar en formato enum.
 * @return esp_sleep_wakeup_cause_t con la causa del despertar.
 */

// Obtener causa del despertar como enum
esp_sleep_wakeup_cause_t DeepSleepManager::getWakeupCause() {
    return esp_sleep_get_wakeup_cause();
}

/**
 * @brief Imprime por log/serial la causa del despertar.
 */

// Imprimir razón del despertar
void DeepSleepManager::printWakeupReason() {
    esp_sleep_wakeup_cause_t wakeup_reason = esp_sleep_get_wakeup_cause();
    
    switch(wakeup_reason) {
        case ESP_SLEEP_WAKEUP_TIMER:
            log(" Desperté por temporizador RTC");
            break;
        case ESP_SLEEP_WAKEUP_EXT0:
            log(" Desperté por señal externa RTC_IO");
            break;
        case ESP_SLEEP_WAKEUP_EXT1:
            log(" Desperté por señal externa RTC_CNTL");
            break;
        case ESP_SLEEP_WAKEUP_TOUCHPAD:
            log(" Desperté por touchpad");
            break;
        case ESP_SLEEP_WAKEUP_ULP:
            log(" Desperté por programa ULP");
            break;
        case ESP_SLEEP_WAKEUP_GPIO:
            log(" Desperté por GPIO");
            break;
        case ESP_SLEEP_WAKEUP_UART:
            log(" Desperté por UART");
            break;
        default:
            log(" Arranque normal (reset/programación)");
            break;
    }
}

/**
 * @brief Habilita el despertar por temporizador (RTC).
 * @param seconds Segundos hasta el próximo despertar.
 */

// Habilitar despertar por temporizador
void DeepSleepManager::enableTimerWakeup(uint64_t seconds) {
    uint64_t sleepTime = (seconds == 0) ? calculateSleepTime() : seconds;
    esp_sleep_enable_timer_wakeup(sleepTime * US_TO_S_FACTOR);
    logf(" Timer wakeup configurado: %llu segundos", sleepTime);
}

/**
 * @brief Habilita el despertar por un pin externo.
 * @param pin Número de GPIO.
 * @param level Nivel lógico que provoca el despertar.
 */

// Habilitar despertar por pin externo
void DeepSleepManager::enableExternalWakeup(int pin, int level) {
    esp_sleep_enable_ext0_wakeup((gpio_num_t)pin, level);
    logf(" External wakeup configurado: GPIO%d, nivel %d", pin, level);
}

/**
 * @brief Entra en modo Deep Sleep usando el intervalo configurado.
 * @param showCountdown Muestra por log/serial el tiempo antes de dormir.
 */

// Entrar en Deep Sleep
void DeepSleepManager::goToSleep(bool showCountdown) {
    uint64_t sleepTime = calculateSleepTime();
    
    // Configurar timer wakeup
    esp_sleep_enable_timer_wakeup(sleepTime * US_TO_S_FACTOR);
    
    if (showCountdown) {
        logf(" Entrando en Deep Sleep por %llu segundos...", sleepTime);
        logf("Ciclo: %llu min total (%llu min activo + %llu min sleep)", 
<<<<<<< HEAD
                _sleepInterval/60, _activeTime/60, sleepTime/60);
=======
            _sleepInterval/60, _activeTime/60, sleepTime/60);
>>>>>>> 13ab7aea
        
        log("==========================================");
        delay(100);  // Dar tiempo para que se envíe el mensaje
    }
    
    // Entrar en Deep Sleep
    esp_deep_sleep_start(); ///< Inicia el modo Deep Sleep
}

/**
 * @brief Entra en Deep Sleep por un tiempo específico.
 * @param seconds Duración en segundos.
 * @param showCountdown Mostrar información antes de dormir.
 */

// Entrar en Deep Sleep por tiempo específico
void DeepSleepManager::goToSleepFor(uint64_t seconds, bool showCountdown) {
    esp_sleep_enable_timer_wakeup(seconds * US_TO_S_FACTOR);
    
    if (showCountdown) {
        logf(" Entrando en Deep Sleep por %llu segundos...", seconds);
        delay(100);
    }
    
    esp_deep_sleep_start();
}

/**
 * @brief Calcula el tiempo de sleep restante en el ciclo.
 * @return Tiempo en segundos.
 */

// Calcular tiempo de sleep restante
uint64_t DeepSleepManager::calculateSleepTime() {
    if (_sleepInterval <= _activeTime) {
        log(" Warning: Tiempo activo >= intervalo total");
        return 10;  // Mínimo 10 segundos de sleep de seguridad
    }
    return _sleepInterval - _activeTime;
}

 /**
 * @brief Obtiene información del ciclo (total, activo y sleep).
 * @param totalCycle Referencia donde se almacena el ciclo total.
 * @param activeTime Referencia donde se almacena el tiempo activo.
 * @param sleepTime Referencia donde se almacena el tiempo de sleep.
 */

// Obtener información del ciclo
void DeepSleepManager::getCycleInfo(uint64_t &totalCycle, uint64_t &activeTime, uint64_t &sleepTime) {
    totalCycle = _sleepInterval;
    activeTime = _activeTime;
    sleepTime = calculateSleepTime();
}

/**
 * @brief Verifica si es el primer arranque (sin causa de despertar previa).
 * @return true si es primer arranque, false en caso contrario.
 */

// Verificar si es primera ejecución
bool DeepSleepManager::isFirstBoot() {
    return esp_sleep_get_wakeup_cause() == ESP_SLEEP_WAKEUP_UNDEFINED;
}

/**
 * @brief Habilita o deshabilita la salida por Serial.
 * @param enable true para habilitar, false para deshabilitar.
 */

// Habilitar/deshabilitar Serial
void DeepSleepManager::enableSerial(bool enable) {
    _enableSerialOutput = enable;
}

/**
 * @brief Configura un callback externo para logging.
 * @param callback Puntero a función de tipo LogCallback.
 */

// Configurar callback de logging
void DeepSleepManager::setLogCallback(LogCallback callback) {
    _logCallback = callback;
}

/**
 * @brief Inicia un modo de sleep de emergencia con tiempo reducido.
 * @param emergencySeconds Duración del sleep de emergencia en segundos.
 */

// Sleep de emergencia
void DeepSleepManager::emergencySleep(uint64_t emergencySeconds) {
    log(" MODO EMERGENCIA - Sleep reducido");
    logf("Durmiendo %llu segundos...", emergencySeconds);
    
    esp_sleep_enable_timer_wakeup(emergencySeconds * US_TO_S_FACTOR);
    delay(1000);
    esp_deep_sleep_start();
}

/**
 * @brief Devuelve una cadena con el estado actual del gestor de Deep Sleep.
 * @return Cadena con la información de estado.
 */

// Obtener estado actual
String DeepSleepManager::getStatus() {
    String status = "=== Deep Sleep Manager Status ===\n";
    status += "Intervalo total: " + String(_sleepInterval) + "s (" + String(_sleepInterval/60) + "min)\n";
    status += "Tiempo activo: " + String(_activeTime) + "s (" + String(_activeTime/60) + "min)\n";
    status += "Tiempo sleep: " + String(calculateSleepTime()) + "s (" + String(calculateSleepTime()/60) + "min)\n";
    status += "Duty cycle: " + String((_activeTime * 100.0) / _sleepInterval, 1) + "%\n";
    status += "Última causa despertar: " + getWakeupReason() + "\n";
    status += "Primera ejecución: " + String(isFirstBoot() ? "Sí" : "No") + "\n";
    status += "Serial habilitado: " + String(_enableSerialOutput ? "Sí" : "No") + "\n";
    status += "================================";
    
    return status;
}

/**
 * @brief Log simple de mensajes.
 * @param message Cadena a imprimir o enviar a callback.
 *
 * Si se ha registrado un callback con setLogCallback(), se invoca; en caso contrario
 * se imprime por Serial si está habilitado.
 */

// Métodos privados de logging
void DeepSleepManager::log(const char* message) {
    if (_logCallback) {
        _logCallback(message);
    } else if (_enableSerialOutput && Serial) {
        Serial.println(message);
    }
}

/**
 * @brief Log con formato (tipo printf).
 * @param format Cadena de formato.
 * @param ... Argumentos variables.
 *
 * Construye un buffer interno (256 bytes) y delega el resultado a log().
 */

void DeepSleepManager::logf(const char* format, ...) {
    char buffer[256];
    va_list args;
    va_start(args, format);
    vsnprintf(buffer, sizeof(buffer), format, args);
    va_end(args);
    
    log(buffer);
}<|MERGE_RESOLUTION|>--- conflicted
+++ resolved
@@ -179,11 +179,7 @@
     if (showCountdown) {
         logf(" Entrando en Deep Sleep por %llu segundos...", sleepTime);
         logf("Ciclo: %llu min total (%llu min activo + %llu min sleep)", 
-<<<<<<< HEAD
-                _sleepInterval/60, _activeTime/60, sleepTime/60);
-=======
             _sleepInterval/60, _activeTime/60, sleepTime/60);
->>>>>>> 13ab7aea
         
         log("==========================================");
         delay(100);  // Dar tiempo para que se envíe el mensaje
