--- conflicted
+++ resolved
@@ -341,13 +341,8 @@
             
             last_reading_time = millis();
             
-<<<<<<< HEAD
-            Serial.printf(" Turbidez: %.1f NTU | V: %.3fV | %s (%.0f ms)\n", 
-                            ntu, voltage, getWaterQuality(ntu).c_str(), millis() - start_time);
-=======
             Serial.printf(" Turbidez: %.1f NTU | V: %.3fV | %s (%.3f ms)\n", 
                         ntu, voltage, getWaterQuality(ntu).c_str(), millis() - start_time);
->>>>>>> 13ab7aea
         } else {
             reading.turbidity_ntu = 0.0;
             reading.voltage = voltage;
@@ -450,11 +445,7 @@
         calib_c = c;
         calib_d = d;
         Serial.printf(" Calibración turbidez actualizada: a=%.1f, b=%.1f, c=%.1f, d=%.1f\n", 
-<<<<<<< HEAD
-                        calib_a, calib_b, calib_c, calib_d);
-=======
                     calib_a, calib_b, calib_c, calib_d);
->>>>>>> 13ab7aea
     }
     
     /**
@@ -554,13 +545,8 @@
         Serial.printf("Voltaje: %.3fV\n", last_reading.voltage);
         Serial.printf("Timestamp: %u ms\n", last_reading.timestamp);
         Serial.printf("Estado: 0x%02X (%s)\n", 
-<<<<<<< HEAD
-                        last_reading.sensor_status,
-                        last_reading.valid ? "VÁLIDA" : "INVÁLIDA");
-=======
                     last_reading.sensor_status,
                     last_reading.valid ? "VÁLIDA" : "INVÁLIDA");
->>>>>>> 13ab7aea
         Serial.printf("Calidad: %s\n", getWaterQuality(last_reading.turbidity_ntu).c_str());
         Serial.printf("Categoría: %s\n", getTurbidityCategory(last_reading.turbidity_ntu).c_str());
         Serial.println("---------------------------");
@@ -671,23 +657,14 @@
         Serial.printf("Estado: %s\n", initialized ? "Inicializado" : "No inicializado");
         Serial.printf("Pin ADC: %d\n", sensor_pin);
         Serial.printf("Ecuación: NTU = %.1f*V³ + %.1f*V² + %.1f*V + %.1f\n", 
-<<<<<<< HEAD
-                        calib_a, calib_b, calib_c, calib_d);
-=======
                     calib_a, calib_b, calib_c, calib_d);
->>>>>>> 13ab7aea
         Serial.printf("Rango válido: %.0f - %.0f NTU\n", MIN_VALID_NTU, MAX_VALID_NTU);
         Serial.printf("Voltaje válido: %.1f - %.1fV\n", MIN_VALID_VOLTAGE, MAX_VALID_VOLTAGE);
         
         if (last_reading.valid) {
             Serial.printf("Última lectura: %.1f NTU (%.3fV) - %s\n", 
-<<<<<<< HEAD
-                            last_reading.turbidity_ntu, last_reading.voltage,
-                            getWaterQuality(last_reading.turbidity_ntu).c_str());
-=======
                         last_reading.turbidity_ntu, last_reading.voltage,
                         getWaterQuality(last_reading.turbidity_ntu).c_str());
->>>>>>> 13ab7aea
         } else {
             Serial.println("Sin lecturas válidas recientes");
         }
@@ -720,11 +697,7 @@
             Serial.printf("Categoría: %s\n", getTurbidityCategory(ntu).c_str());
         } else {
             Serial.printf(" Voltaje fuera de rango válido (%.1f-%.1fV)\n", 
-<<<<<<< HEAD
-                            MIN_VALID_VOLTAGE, MAX_VALID_VOLTAGE);
-=======
                         MIN_VALID_VOLTAGE, MAX_VALID_VOLTAGE);
->>>>>>> 13ab7aea
         }
         
         Serial.println("========================");
@@ -778,11 +751,7 @@
         for (float v = 0.6; v <= 2.2; v += 0.1) {
             float ntu = voltageToNTU(v);
             Serial.printf("   %.2fV    |    %.1f NTU    | %s\n", 
-<<<<<<< HEAD
-                            v, ntu, getWaterQuality(ntu).c_str());
-=======
                         v, ntu, getWaterQuality(ntu).c_str());
->>>>>>> 13ab7aea
         }
     }
     
