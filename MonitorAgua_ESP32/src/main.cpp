--- conflicted
+++ resolved
@@ -1,5 +1,4 @@
 /**
-<<<<<<< HEAD
  * @file main.cpp
  * @brief Sistema de Monitoreo de Calidad del Agua basado en ESP32
  * @details Sistema completo de adquisición de datos de sensores de calidad del agua
@@ -21,9 +20,6 @@
  * @author Daniel Acosta - Santiago Erazo
  * @date 01/10/2025
  * @version 1.0
-=======
- * Sistema de Monitoreo de Calidad del Agua
->>>>>>> 13ab7aea
  */
 
 #include <Arduino.h>
@@ -36,7 +32,7 @@
 #include "WifiManager.h"
 #include "RTC.h"
 #include "pH.h"
-<<<<<<< HEAD
+#include "CalibrationManager.h"
 
 // ——— Configuración del Sistema ———
 
@@ -76,7 +72,7 @@
  */
 #define MANUAL_WAIT_TIMEOUT 60000
 
-// Intervalos de muestreo para cada sensor (en milisegundos)
+// ---Intervalos de muestreo para cada sensor (en milisegundos)---
 
 /**
  * @def TEMP_INTERVAL
@@ -158,22 +154,14 @@
 #define RTC_SCL_PIN 9
 
 // ——— Configuración WiFi ———
-
-/**
- * @var WIFI_CONFIG
- * @brief Estructura de configuración WiFi y WebSocket
- * @details Contiene credenciales de red, dirección del servidor, puertos y timeouts.
- * @warning Modificar según red local y servidor específico.
- */
 const WiFiManager::wifi_config_t WIFI_CONFIG = {
-    .ssid = "RED_MONITOREO",       ///< SSID de la red WiFi
-    .password = "Holamundo6",      ///< Password de la red WiFi
-    .server_ip = "192.168.137.1",  ///< IP del servidor WebSocket (hotspot móvil típico)
-    .server_port = 8765,           ///< Puerto del servidor WebSocket
-    .connect_timeout_ms = 15000,   ///< Timeout conexión WiFi (15 segundos)
-    .websocket_timeout_ms = 10000, ///< Timeout conexión WebSocket (10 segundos)
-    .max_retry_attempts = 3        ///< Intentos de reconexión (no usado actualmente)
-};
+    .ssid = "RED_MONITOREO",        ///< SSID de la red WiFi
+    .password = "Holamundo6",       ///< Password de la red WiFi
+    .server_ip = "192.168.137.1",   ///< IP del servidor WebSocket (hotspot móvil típic
+    .server_port = 8765,            ///< Puerto del servidor WebSocket
+    .connect_timeout_ms = 15000,    ///< Timeout conexión WiFi (15 segundos)
+    .websocket_timeout_ms = 10000,  ///< Timeout conexión WebSocket (10 segundos)
+    .max_retry_attempts = 3};       ///< Intentos de reconexión (no usado actualmente)
 
 // ——— Instancias globales ———
 
@@ -211,6 +199,12 @@
  * @note Proporciona timestamps Unix precisos y sincronización NTP.
  */
 MAX31328RTC rtcExterno;
+/**
+ * @var calibManager
+ * @brief Instancia global del gestor de calibración de sensores
+ * @note Parámetro true habilita salida por Serial.
+ */
+CalibrationManager calibManager(true);
 
 // ——— Variables para tracking de última lectura de cada sensor ———
 // >>> Estas son las líneas que se añadieron (última vez de lectura)
@@ -297,47 +291,6 @@
  * @note Esta función se ejecuta después de cada despertar (deep sleep wake, reset, power on).
  * @note Todo el código crítico debe completarse antes de entrar en deep sleep.
  */
-=======
-#include "CalibrationManager.h"
-
-// ——— Configuración del Sistema ———
-#define SLEEP_INTERVAL_SECONDS 30
-#define ACTIVE_TIME_SECONDS 10
-#define WIFI_CHECK_INTERVAL 2
-#define MANUAL_WAIT_TIMEOUT 20000
-
-// ——— Pines de Sensores ———
-#define TEMPERATURE_PIN 17
-#define TDS_PIN 7
-#define TURBIDITY_PIN 5
-#define PH_PIN 1
-#define led 2
-
-// ——— Pines RTC
-#define RTC_SDA_PIN 8
-#define RTC_SCL_PIN 9
-
-// ——— Configuración WiFi ———
-const WiFiManager::wifi_config_t WIFI_CONFIG = {
-    .ssid = "RED_MONITOREO",
-    .password = "Holamundo6",
-    .server_ip = "192.168.137.1",
-    .server_port = 8765,
-    .connect_timeout_ms = 15000,
-    .websocket_timeout_ms = 10000,
-    .max_retry_attempts = 3};
-
-// ——— Instancias globales ———
-WatchdogManager watchdog(true);
-RTCMemoryManager rtcMemory(true);
-DeepSleepManager deepSleep(SLEEP_INTERVAL_SECONDS, ACTIVE_TIME_SECONDS, true);
-WiFiManager wifiManager(true);
-MAX31328RTC rtcExterno;
-CalibrationManager calibManager(true);
-
-bool forceManualCheck = false;
-
->>>>>>> 13ab7aea
 void setup()
 {
     Serial.begin(115200);
@@ -352,13 +305,10 @@
     watchdog.begin();
     watchdog.feedWatchdog();
 
-<<<<<<< HEAD
-=======
     // 1.5. INICIALIZAR CALIBRATION MANAGER
     calibManager.begin();
     watchdog.feedWatchdog();
 
->>>>>>> 13ab7aea
     // ——— 2. VERIFICAR/INICIALIZAR RTC MEMORY ———
     rtcMemory.begin();
     if (!rtcMemory.validateIntegrity())
@@ -366,11 +316,7 @@
         // Serial.println(" Datos RTC Memory corruptos - Inicializando");
         rtcMemory.initialize();
         watchdog.logError(WatchdogManager::ERROR_RTC_CORRUPTION,
-<<<<<<< HEAD
                             WatchdogManager::SEVERITY_WARNING, 0);
-=======
-                        WatchdogManager::SEVERITY_WARNING, 0);
->>>>>>> 13ab7aea
     }
     else
     {
@@ -401,11 +347,7 @@
         Serial.println(" Error inicializando RTC MAX31328");
 
         watchdog.logError(WatchdogManager::ERROR_SENSOR_INIT_FAIL,
-<<<<<<< HEAD
                             WatchdogManager::SEVERITY_WARNING, 0x31328);
-=======
-                        WatchdogManager::SEVERITY_WARNING, 0x31328);
->>>>>>> 13ab7aea
     }
     else
     {
@@ -435,13 +377,8 @@
     auto errorLogger = [](int code, int severity, uint32_t context)
     {
         watchdog.logError(static_cast<WatchdogManager::error_code_t>(code),
-<<<<<<< HEAD
                             static_cast<WatchdogManager::error_severity_t>(severity),
                             context);
-=======
-                        static_cast<WatchdogManager::error_severity_t>(severity),
-                        context);
->>>>>>> 13ab7aea
     };
 
     // ——— 6. INICIALIZAR SENSOR DE TEMPERATURA ———
@@ -452,11 +389,7 @@
     {
         Serial.println(" Error inicializando sensor temperatura");
         watchdog.logError(WatchdogManager::ERROR_SENSOR_INIT_FAIL,
-<<<<<<< HEAD
                             WatchdogManager::SEVERITY_CRITICAL, TEMPERATURE_PIN);
-=======
-                        WatchdogManager::SEVERITY_CRITICAL, TEMPERATURE_PIN);
->>>>>>> 13ab7aea
         watchdog.recordFailure();
     }
     else
@@ -475,11 +408,7 @@
     {
         Serial.println(" Error inicializando sensor TDS");
         watchdog.logError(WatchdogManager::ERROR_SENSOR_INIT_FAIL,
-<<<<<<< HEAD
                             WatchdogManager::SEVERITY_CRITICAL, TDS_PIN);
-=======
-                        WatchdogManager::SEVERITY_CRITICAL, TDS_PIN);
->>>>>>> 13ab7aea
         watchdog.recordFailure();
     }
     else
@@ -502,11 +431,7 @@
     {
         Serial.println(" Error inicializando sensor turbidez");
         watchdog.logError(WatchdogManager::ERROR_SENSOR_INIT_FAIL,
-<<<<<<< HEAD
                             WatchdogManager::SEVERITY_CRITICAL, TURBIDITY_PIN);
-=======
-                        WatchdogManager::SEVERITY_CRITICAL, TURBIDITY_PIN);
->>>>>>> 13ab7aea
         watchdog.recordFailure();
     }
     else
@@ -525,11 +450,7 @@
     {
         Serial.println(" Error inicializando sensor pH");
         watchdog.logError(WatchdogManager::ERROR_SENSOR_INIT_FAIL,
-<<<<<<< HEAD
                             WatchdogManager::SEVERITY_CRITICAL, PH_PIN);
-=======
-                        WatchdogManager::SEVERITY_CRITICAL, PH_PIN);
->>>>>>> 13ab7aea
         watchdog.recordFailure();
     }
     else
@@ -547,14 +468,13 @@
     // ——— 10. TOMAR LECTURAS DE SENSORES ———
     Serial.println("\n === TOMANDO LECTURAS DE SENSORES ===");
 
-<<<<<<< HEAD
     unsigned long startActive = millis(); // >>> Esta es la línea que se añadió
 
     while ((millis() - startActive) < (ACTIVE_TIME_SECONDS * 1000))
     {                                           // >>> Esta es la línea que se añadió
         unsigned long currentMillis = millis(); // >>> Esta es la línea que se añadió
 
-        // --- Temperatura ---
+    // Serial.println(" Leyendo temperatura...");
         if (currentMillis - lastTempRead >= TEMP_INTERVAL)
         {                                                              // >>> Esta es la línea que se añadió
             tempReading = TemperatureSensor::takeReadingWithTimeout(); // >>> Esta es la línea que se añadió
@@ -565,7 +485,9 @@
             lastTempRead = currentMillis; // >>> Esta es la línea que se añadió
         }
 
-        // --- TDS ---
+    watchdog.feedWatchdog();
+
+    // Serial.println(" Leyendo TDS...");
         if (currentMillis - lastTDSRead >= TDS_INTERVAL)
         {                                                         // >>> Esta es la línea que se añadió
             tdsReading = TDSSensor::takeReadingWithTimeout(25.0); // >>> Esta es la línea que se añadió
@@ -575,8 +497,9 @@
             }
             lastTDSRead = currentMillis; // >>> Esta es la línea que se añadió
         }
-
-        // --- Turbidez ---
+    watchdog.feedWatchdog();
+
+    // Serial.println(" Leyendo turbidez...");
         if (currentMillis - lastTurbidityRead >= TURBIDITY_INTERVAL)
         {                                                                 // >>> Esta es la línea que se añadió
             turbidityReading = TurbiditySensor::takeReadingWithTimeout(); // >>> Esta es la línea que se añadió
@@ -586,8 +509,9 @@
             }
             lastTurbidityRead = currentMillis; // >>> Esta es la línea que se añadió
         }
-
-        // --- pH ---
+    watchdog.feedWatchdog();
+
+    // Serial.println(" Leyendo pH...");
         if (currentMillis - lastPHRead >= PH_INTERVAL)
         {                                                       // >>> Esta es la línea que se añadió
             phReading = pHSensor::takeReadingWithTimeout(25.0); // >>> Esta es la línea que se añadió
@@ -600,29 +524,7 @@
 
         delay(50); // >>> Esta es la línea que se añadió (evita saturar CPU)
     }
-=======
-    // Serial.println(" Leyendo temperatura...");
-    TemperatureReading tempReading = TemperatureSensor::takeReadingWithTimeout();
-
-    watchdog.feedWatchdog();
-
-    // Serial.println(" Leyendo TDS...");
-    float tempForTDS = tempReading.valid ? tempReading.temperature : 25.0f;
-    TDSReading tdsReading = TDSSensor::takeReadingWithTimeout(tempForTDS);
-
-    watchdog.feedWatchdog();
-
-    // Serial.println(" Leyendo turbidez...");
-    TurbidityReading turbidityReading = TurbiditySensor::takeReadingWithTimeout();
-
-    watchdog.feedWatchdog();
-
-    // Serial.println(" Leyendo pH...");
-    float tempForPH = tempReading.valid ? tempReading.temperature : 25.0f;
-    pHReading phReading = pHSensor::takeReadingWithTimeout(tempForPH);
-
-    watchdog.feedWatchdog();
->>>>>>> 13ab7aea
+    watchdog.feedWatchdog();
 
     // ——— 11. OBTENER TIMESTAMP DEL RTC MAX31328 ———
     uint32_t rtcTimestamp = 0;
@@ -683,33 +585,19 @@
             if (tdsReading.valid)
             {
                 Serial.printf(" TDS: %.1f ppm (EC: %.1f µS/cm)\n",
-<<<<<<< HEAD
                                 tdsReading.tds_value, tdsReading.ec_value);
-=======
-                            tdsReading.tds_value, tdsReading.ec_value);
->>>>>>> 13ab7aea
             }
             if (turbidityReading.valid)
             {
                 Serial.printf(" Turbidez: %.1f NTU (%s)\n",
-<<<<<<< HEAD
                                 turbidityReading.turbidity_ntu,
                                 TurbiditySensor::getWaterQuality(turbidityReading.turbidity_ntu).c_str());
-=======
-                            turbidityReading.turbidity_ntu,
-                            TurbiditySensor::getWaterQuality(turbidityReading.turbidity_ntu).c_str());
->>>>>>> 13ab7aea
             }
             if (phReading.valid)
             {
                 Serial.printf(" pH: %.2f (%s)\n",
-<<<<<<< HEAD
                                 phReading.ph_value,
                                 pHSensor::getWaterType(phReading.ph_value).c_str());
-=======
-                            phReading.ph_value,
-                            pHSensor::getWaterType(phReading.ph_value).c_str());
->>>>>>> 13ab7aea
             }
             Serial.println("==========================");
 
@@ -720,11 +608,7 @@
         {
             Serial.println(" Error almacenando lecturas");
             watchdog.logError(WatchdogManager::ERROR_RTC_WRITE_FAIL,
-<<<<<<< HEAD
                                 WatchdogManager::SEVERITY_CRITICAL, 0);
-=======
-                            WatchdogManager::SEVERITY_CRITICAL, 0);
->>>>>>> 13ab7aea
             watchdog.recordFailure();
         }
     }
@@ -751,28 +635,16 @@
 
         wifiManager.begin(WIFI_CONFIG);
         wifiManager.setManagers(&rtcMemory, &watchdog);
-<<<<<<< HEAD
-=======
-        wifiManager.setCalibrationManager(&calibManager);
->>>>>>> 13ab7aea
         wifiManager.setManualMode(true);
 
         wifiManager.setErrorCallback([](WatchdogManager::error_code_t code,
                                         WatchdogManager::error_severity_t severity,
                                         uint32_t context)
-<<<<<<< HEAD
                                         { watchdog.logError(code, severity, context); });
 
         watchdog.feedWatchdog();
 
         bool wifiSuccess = wifiManager.transmitDataManual(120, MANUAL_WAIT_TIMEOUT);
-=======
-                                    { watchdog.logError(code, severity, context); });
-
-        watchdog.feedWatchdog();
-
-        bool wifiSuccess = wifiManager.transmitDataManual(160, MANUAL_WAIT_TIMEOUT);
->>>>>>> 13ab7aea
 
         if (wifiSuccess)
         {
@@ -811,11 +683,7 @@
         {
             Serial.println(" Falló conexión WiFi");
             watchdog.logError(WatchdogManager::ERROR_WIFI_FAIL,
-<<<<<<< HEAD
                                 WatchdogManager::SEVERITY_WARNING, 0);
-=======
-                            WatchdogManager::SEVERITY_WARNING, 0);
->>>>>>> 13ab7aea
             watchdog.recordFailure();
         }
 
@@ -828,15 +696,9 @@
     else
     {
         Serial.printf(" Lecturas: %d/%d (WiFi check en %d lecturas)\n",
-<<<<<<< HEAD
                         rtcMemory.getTotalReadings() % WIFI_CHECK_INTERVAL,
                         WIFI_CHECK_INTERVAL,
                         WIFI_CHECK_INTERVAL - (rtcMemory.getTotalReadings() % WIFI_CHECK_INTERVAL));
-=======
-                    rtcMemory.getTotalReadings() % WIFI_CHECK_INTERVAL,
-                    WIFI_CHECK_INTERVAL,
-                    WIFI_CHECK_INTERVAL - (rtcMemory.getTotalReadings() % WIFI_CHECK_INTERVAL));
->>>>>>> 13ab7aea
         Serial.println(" Sin verificación WiFi programada");
     }
 
@@ -870,11 +732,7 @@
     if (tdsReading.valid)
     {
         Serial.printf("    TDS: %.1f ppm | EC: %.1f µS/cm (VÁLIDA)\n",
-<<<<<<< HEAD
                         tdsReading.tds_value, tdsReading.ec_value);
-=======
-                    tdsReading.tds_value, tdsReading.ec_value);
->>>>>>> 13ab7aea
     }
     else
     {
@@ -884,13 +742,8 @@
     if (turbidityReading.valid)
     {
         Serial.printf("    Turbidez: %.1f NTU | %s (VÁLIDA)\n",
-<<<<<<< HEAD
                         turbidityReading.turbidity_ntu,
                         TurbiditySensor::getWaterQuality(turbidityReading.turbidity_ntu).c_str());
-=======
-                    turbidityReading.turbidity_ntu,
-                    TurbiditySensor::getWaterQuality(turbidityReading.turbidity_ntu).c_str());
->>>>>>> 13ab7aea
     }
     else
     {
@@ -900,13 +753,8 @@
     if (phReading.valid)
     {
         Serial.printf("    pH: %.2f | %s (VÁLIDA)\n",
-<<<<<<< HEAD
                         phReading.ph_value,
                         pHSensor::getWaterType(phReading.ph_value).c_str());
-=======
-                    phReading.ph_value,
-                    pHSensor::getWaterType(phReading.ph_value).c_str());
->>>>>>> 13ab7aea
     }
     else
     {
@@ -935,11 +783,7 @@
     Serial.printf(" Salud sistema: %d%%\n", watchdog.getHealthScore());
     Serial.printf(" Fallos consecutivos: %d\n", watchdog.getConsecutiveFailures());
     Serial.printf(" Próximo check WiFi en: %d lecturas\n",
-<<<<<<< HEAD
                     WIFI_CHECK_INTERVAL - (rtcMemory.getTotalReadings() % WIFI_CHECK_INTERVAL));
-=======
-                WIFI_CHECK_INTERVAL - (rtcMemory.getTotalReadings() % WIFI_CHECK_INTERVAL));
->>>>>>> 13ab7aea
 
     uint64_t totalCycle, activeTime, sleepTime;
     deepSleep.getCycleInfo(totalCycle, activeTime, sleepTime);
@@ -950,31 +794,15 @@
 
     // ——— 17. ENTRAR EN DEEP SLEEP ———
     Serial.printf("\n Entrando en Deep Sleep por %llu segundos\n",
-<<<<<<< HEAD
-                  deepSleep.calculateSleepTime());
+                    deepSleep.calculateSleepTime());
     Serial.printf(" Próximo despertar en %.1f minutos\n",
-                  deepSleep.calculateSleepTime() / 60.0);
-=======
-                deepSleep.calculateSleepTime());
-    Serial.printf(" Próximo despertar en %.1f minutos\n",
-                deepSleep.calculateSleepTime() / 60.0);
->>>>>>> 13ab7aea
+                    deepSleep.calculateSleepTime() / 60.0);
     Serial.println("==========================================\n");
 
     delay(500);
     deepSleep.goToSleep(true);
 }
 
-<<<<<<< HEAD
-/**
- * @brief Función loop() - No se ejecuta en modo deep sleep
- * @details Esta función NO debería ejecutarse nunca porque el sistema entra en
- *          deep sleep al final de setup(). Si se ejecuta, indica que deep sleep
- *          falló y el sistema se reinicia para intentar recuperación.
- * @warning Si aparece este mensaje, revisar configuración de deep sleep.
- */
-=======
->>>>>>> 13ab7aea
 void loop()
 {
     // No se ejecuta con Deep Sleep
